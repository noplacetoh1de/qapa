# RNA-seq Quantification of Alternative Polyadenylation (QAPA)

Analysis of alternative polyadenylation (APA) from RNA-seq
data (human and mouse). QAPA consists of two main components:

  1. Extraction and annotation of 3′ UTR sequences from gene models
  1. Calculation of relative usage of alternative 3′ UTR isoforms based on
     transcript-level abundance.

Note that QAPA itself does not perform transcript quantification. It relies on
other tools such as [Sailfish](https://github.com/kingsfordgroup/sailfish) and
[Salmon](https://github.com/COMBINE-lab/salmon).

---

# Installation

<<<<<<< HEAD
QAPA consists of both Python (2.7+ or 3.5+) and R scripts. To install QAPA in a
conda virtual environment, skip to the **[Conda virtual
environment](#conda-virtual-environment)** section below.

## Manual installation 
=======
QAPA consists of both Python (3.5+) and R scripts.
>>>>>>> 86d7201c

1. Install the following software pre-requisites:
    1. [bedtools](https://github.com/arq5x/bedtools2). *Note: do not use 2.26.0
       stable release as there is a
       [bug](https://github.com/arq5x/bedtools2/issues/435) with the groupBy tool*.
    2. [python](https://www.python.org) 
    3. [R](https://www.r-project.org/)

3. Clone the latest development version of QAPA and change directory:

        git clone https://github.com/morrislab/qapa.git
        cd qapa

    Alternatively, download the latest
    [release](https://github.com/morrislab/qapa/releases/latest) and unpack the
    tarball:

        tar -xzvf qapa-1.2.0.tar.gz
        cd qapa-1.2.0

4. Install the R packages optparse, dplyr, data.table, and stringr. From the command line:

        R -e 'install.packages(c("optparse", "dplyr", "data.table", "stringr"))'

    Alternatively, execute the provided `install_packages.R` helper script from
    command line:

        Rscript scripts/install_packages.R

5. Execute the `setup.py` install script:
        
        python setup.py install

6. To test if installation is working:

        cd          # change to root directory
        which qapa  # should return path of qapa executable
        qapa -h     # should display help message

## Conda virtual environment

A conda virtual environment for QAPA can be created using the
provided `environment.yml` file:

    git clone https://github.com/morrislab/qapa.git
    cd qapa
    conda env create -f environment.yml

To complete the installation, activate the environment and execute `setup.py`:

    source activate qapa
    python setup.py install

# Usage

QAPA has three sub-commands: 

  1. [`build`](#build-3-utrs-from-annotation-build): Generate a 3′ UTR
     library from annotations
  2. [`fasta`](#extract-3-utr-sequences-fasta): Extract sequences for
     indexing by transcript quantification tools
  3. [`quant`](#quantify-3-utr-isoform-usage-quant): Calculate relative 
     usage of alternative 3′ UTR isoforms

## Build 3′ UTRs from annotation (`build`)

### Prepare annotation files

Pre-compiled libraries for human and mouse are available for download below.
Otherwise, continue reading to build from scratch.

  - [Human (hg19)](https://zenodo.org/record/1222196/files/qapa_3utrs.gencode.hg19.tar.gz)
  - [Mouse (mm10)](https://zenodo.org/record/1222196/files/qapa_3utrs.gencode.mm10.tar.gz)

_Updated in [v1.3.0](https://github.com/morrislab/qapa/releases/tag/v1.3.0),
the following libraries are pre-compiled with Polyasite V2_:

  - [Human (hg38)](https://github.com/morrislab/qapa/releases/download/v1.3.0/qapa_3utrs.gencode_V31.hg38.bed.gz)
  - [Mouse (mm10)](https://github.com/morrislab/qapa/releases/download/v1.3.0/qapa_3utrs.gencode_VM22.mm10.bed.gz)

To run `build`, gene and poly(A) annotation sources need to be prepared: 

**A. Gene annotation**

1. Ensembl gene metadata table from
   [Biomart](http://www.ensembl.org/biomart/martview).

   Human and mouse tables are provided in the `examples` folder.  To obtain a fresh
   copy, download a table of Ensembl Genes from Biomart with the following
   attributes:

   1. Ensembl Gene ID
   1. Ensembl Transcript ID
   1. Gene Type
   1. Transcript Type
   1. Gene Name

   Alternatively, download via MySQL (see
   [here](http://www.ensembl.org/info/data/mysql.html) for more details):

        mysql --user=anonymous --host=martdb.ensembl.org --port=5316 -A ensembl_mart_89 \
            -e "select stable_id_1023 as 'Gene stable ID', stable_id_1066 as 'Transcript stable ID', \
            biotype_1020 as 'Gene type', biotype_1064 as 'Transcript type', \
            display_label_1074 as 'Gene name' from mmusculus_gene_ensembl__transcript__main" \
            > ensembl_identifiers.txt

   To change the species, replace the table name (e.g. for human, use
   `hsapiens_gene_ensembl__transcript__main`).

2. GENCODE gene prediction annotation table

   Download from [UCSC Table Browser](https://genome.ucsc.edu/cgi-bin/hgTables)
   or alternatively via MySQL (see
   [here](https://genome.ucsc.edu/goldenpath/help/mysql.html) for more details).
   For example, to download mm10 gene predictions:

        mysql --user=genome --host=genome-mysql.cse.ucsc.edu -A \
            -e "select * from wgEncodeGencodeBasicVM9" mm10 > gencode.basic.txt

   Alternatively, if you are starting from a GTF/GFF file, you can convert
   it to genePred format using the UCSC tool
   [`gtfToGenePred`](http://hgdownload.cse.ucsc.edu/admin/exe/linux.x86_64/gtfToGenePred):

        gtfToGenePred -genePredExt custom_genes.gtf custom_genes.genePred

   Note that it is important to include the `-genePredExt` option!

**B. Poly(A) site annotation (optional)**

This step can be skipped, otherwise continue reading. Two options are available:

**Option 1**: standard approach using PolyASite and GENCODE poly(A) track (as described in the [paper](#citation))

1. PolyASite database

   Download BED files (human or mouse) from http://polyasite.unibas.ch/.

2. GENCODE poly(A) sites track

   Download from [UCSC Table Browser](https://genome.ucsc.edu/cgi-bin/hgTables)
   or alternatively via MySQL. For example, to download mm10 annotations:

        mysql --user=genome --host=genome-mysql.cse.ucsc.edu -A \
            -e "select chrom, txStart, txEnd, name2, score, strand \
            from wgEncodeGencodePolyaVM9 where name2 = 'polyA_site'" -N mm10 \
            > gencode.polyA_sites.bed

**Option 2**: use custom BED track of poly(A) sites

A custom BED file of poly(A) sites can be used to annotate 3′ UTRs.
Each entry must contain the start (0-based) and end coordinate of a poly(A)
site.

### Commands 

Once the data files have been prepared, we can then use `build` to create the 3'
UTR library. See `qapa build -h` for usage details. The following
describes several example use cases:

1. To extract 3′ UTRs from annotation, run:

       qapa build --db ensembl_identifiers.txt -g gencode.polyA_sites.bed -p clusters.mm10.bed gencode.basic.txt > output_utrs.bed

2. If using a custom BED file, replace the `-g` and `-p` options with `-o`:

       qapa build --db ensembl_identifiers.txt -o custom_sites.bed gencode.basic.txt > output_utrs.bed

3. If using a custom genePred file converted from GTF, supply the file as in 1.
   (e.g. the first positional argument):

       qapa build --db ensembl_identifiers.txt -o custom_sites.bed custom_genes.genePred > output_utrs.bed
 
4. If bypassing the poly(A) annotation step, include the `-N` option:

       qapa build -N --db ensembl_identifiers.txt gencode.basic.txt > output.utrs.bed

Results will be saved in the file `output_utrs.bed` (default is STDOUT).
It is important that the sequence IDs are not modified as it will be parsed by
`quant` below. 

Additional notes:
  - 3' UTRs that contain introns will be skipped.
  - Chromosome names that contain underscores are currently not supported and will be
    skipped.

## Extract 3′ UTR sequences (`fasta`)

To extract sequences from the BED file prepared by `build`, a reference genome in
FASTA format is required. e.g. http://hgdownload.soe.ucsc.edu/downloads.html. 

Then, run the command:

    qapa fasta -f genome.fa output_utrs.bed output_sequences.fa

Essentially `fasta` is a wrapper that calls `bedtools getfasta`. Note that
`genome.fa` must be uncompressed. Sequences will be saved in
`output_sequences.fa`. 

## Quantify 3′ UTR isoform usage (`quant`)

Expression quantification of 3′ UTR isoforms must be carried out first using the
FASTA file prepared by `fasta` as the index. For example, to index the sequences
using Salmon:
    
    salmon index -t output_sequences.fa -i utr_library
     
Following expression quantification, QAPA expects the results to be located inside its
own sub-directory. For example, typical Sailfish/Salmon results may appear with
the following directory structure:

    project/
      |-- sample1/quant.sf
      |-- sample2/quant.sf
      |-- (etc.)

The `quant` sub-command calls two R scripts:
`create_merged_table.R` and `compute_pau.R`. The first script combines the
quantifications from each sample into a single table. The second script computes
the relative proportion of each isoform in a gene, measured as Poly(A) Usage
(PAU) (`compute_pau.R`).

    qapa quant --db ensembl_identifiers.mm10.txt project/sample*/quant.sf > pau_results.txt

Results will be saved in the file `pau_results.txt` (default is STDOUT).

For advanced usage, the R scripts can be run on its own. Run
`create_merged_table.R -h` and `compute_pau.R -h` for usage details.

The final output format is as follows:

Column | Description
------ | -----------
APA_ID | unique identifier consisting of in the format `<Ensembl Gene ID>_<number>_<(P\|D\|S)>`, where P = proximal, D = distal, and S = single
Transcript | one or more Ensembl Transcript IDs
Gene | Ensembl Gene ID
Gene_Name | gene symbol
Chr | chromosome
LastExon.Start | start coordinate of last exon
LastExon.End | end coordinate of last exon
Strand | + or -
UTR3.Start | start coordinate of 3′ UTR
UTR3.End | end coordinate of 3′ UTR
Length | length of the 3′ UTR
Num_Events | number of PAS per gene
*sample1*.PAU | PAU estimate for *sample1*
*sample2*.PAU | PAU estimate for *sample2*
*sample1*.TPM | TPM estimate for *sample1*
*sample2*.TPM | TPM estimate for *sample2*

# Citation

Ha, K.C.H., Blencowe, B.J., Morris, Q. (2018). QAPA: a new method for the
systematic analysis of alternative polyadenylation from RNA-seq data. Genome
Biol. 19, 45.
[[link]](https://genomebiology.biomedcentral.com/articles/10.1186/s13059-018-1414-4)<|MERGE_RESOLUTION|>--- conflicted
+++ resolved
@@ -15,21 +15,13 @@
 
 # Installation
 
-<<<<<<< HEAD
-QAPA consists of both Python (2.7+ or 3.5+) and R scripts. To install QAPA in a
-conda virtual environment, skip to the **[Conda virtual
-environment](#conda-virtual-environment)** section below.
-
-## Manual installation 
-=======
 QAPA consists of both Python (3.5+) and R scripts.
->>>>>>> 86d7201c
 
 1. Install the following software pre-requisites:
     1. [bedtools](https://github.com/arq5x/bedtools2). *Note: do not use 2.26.0
        stable release as there is a
        [bug](https://github.com/arq5x/bedtools2/issues/435) with the groupBy tool*.
-    2. [python](https://www.python.org) 
+    2. [python](https://www.python.org)
     3. [R](https://www.r-project.org/)
 
 3. Clone the latest development version of QAPA and change directory:
@@ -54,7 +46,7 @@
         Rscript scripts/install_packages.R
 
 5. Execute the `setup.py` install script:
-        
+
         python setup.py install
 
 6. To test if installation is working:
@@ -79,13 +71,13 @@
 
 # Usage
 
-QAPA has three sub-commands: 
+QAPA has three sub-commands:
 
   1. [`build`](#build-3-utrs-from-annotation-build): Generate a 3′ UTR
      library from annotations
   2. [`fasta`](#extract-3-utr-sequences-fasta): Extract sequences for
      indexing by transcript quantification tools
-  3. [`quant`](#quantify-3-utr-isoform-usage-quant): Calculate relative 
+  3. [`quant`](#quantify-3-utr-isoform-usage-quant): Calculate relative
      usage of alternative 3′ UTR isoforms
 
 ## Build 3′ UTRs from annotation (`build`)
@@ -104,7 +96,7 @@
   - [Human (hg38)](https://github.com/morrislab/qapa/releases/download/v1.3.0/qapa_3utrs.gencode_V31.hg38.bed.gz)
   - [Mouse (mm10)](https://github.com/morrislab/qapa/releases/download/v1.3.0/qapa_3utrs.gencode_VM22.mm10.bed.gz)
 
-To run `build`, gene and poly(A) annotation sources need to be prepared: 
+To run `build`, gene and poly(A) annotation sources need to be prepared:
 
 **A. Gene annotation**
 
@@ -177,7 +169,7 @@
 Each entry must contain the start (0-based) and end coordinate of a poly(A)
 site.
 
-### Commands 
+### Commands
 
 Once the data files have been prepared, we can then use `build` to create the 3'
 UTR library. See `qapa build -h` for usage details. The following
@@ -195,14 +187,14 @@
    (e.g. the first positional argument):
 
        qapa build --db ensembl_identifiers.txt -o custom_sites.bed custom_genes.genePred > output_utrs.bed
- 
+
 4. If bypassing the poly(A) annotation step, include the `-N` option:
 
        qapa build -N --db ensembl_identifiers.txt gencode.basic.txt > output.utrs.bed
 
 Results will be saved in the file `output_utrs.bed` (default is STDOUT).
 It is important that the sequence IDs are not modified as it will be parsed by
-`quant` below. 
+`quant` below.
 
 Additional notes:
   - 3' UTRs that contain introns will be skipped.
@@ -212,7 +204,7 @@
 ## Extract 3′ UTR sequences (`fasta`)
 
 To extract sequences from the BED file prepared by `build`, a reference genome in
-FASTA format is required. e.g. http://hgdownload.soe.ucsc.edu/downloads.html. 
+FASTA format is required. e.g. http://hgdownload.soe.ucsc.edu/downloads.html.
 
 Then, run the command:
 
@@ -220,16 +212,16 @@
 
 Essentially `fasta` is a wrapper that calls `bedtools getfasta`. Note that
 `genome.fa` must be uncompressed. Sequences will be saved in
-`output_sequences.fa`. 
+`output_sequences.fa`.
 
 ## Quantify 3′ UTR isoform usage (`quant`)
 
 Expression quantification of 3′ UTR isoforms must be carried out first using the
 FASTA file prepared by `fasta` as the index. For example, to index the sequences
 using Salmon:
-    
+
     salmon index -t output_sequences.fa -i utr_library
-     
+
 Following expression quantification, QAPA expects the results to be located inside its
 own sub-directory. For example, typical Sailfish/Salmon results may appear with
 the following directory structure:
